import { describe, it, expect, beforeEach, vi } from 'vitest';
import { ShellMCPClient } from '../../../src/core/mcp/shell.js';
import { MCPToolError } from '../../../src/core/mcp/base.js';
import { ToolMemoryService } from '../../../src/core/tools/memory.js';
import { ShellLogger } from '../../../src/core/tools/shell-logger.js';

describe('ShellMCPClient', () => {
  let shellClient: ShellMCPClient;
  let memoryService: ToolMemoryService;
  let shellLogger: ShellLogger;

  beforeEach(() => {
    memoryService = new ToolMemoryService();
    shellLogger = new ShellLogger();
    shellClient = new ShellMCPClient(memoryService, shellLogger);
  });

  describe('constructor and basic properties', () => {
    it('should initialize with correct server name', () => {
      expect(shellClient.getServerName()).toBe('shell');
      expect(shellClient.isConnected()).toBe(false);
    });
  });

  describe('connection management', () => {
    it('should connect successfully', async () => {
      await shellClient.connect();
      expect(shellClient.isConnected()).toBe(true);
    });

    it('should disconnect successfully', async () => {
      await shellClient.connect();
      await shellClient.disconnect();
      expect(shellClient.isConnected()).toBe(false);
    });

    it('should ping correctly based on connection status', async () => {
      // When not connected
      expect(await shellClient.ping()).toBe(false);

      // When connected
      await shellClient.connect();
      expect(await shellClient.ping()).toBe(true);

      // After disconnect
      await shellClient.disconnect();
      expect(await shellClient.ping()).toBe(false);
    });
  });

  describe('getServerInfo', () => {
    it('should return correct server information', async () => {
      const serverInfo = await shellClient.getServerInfo();

      expect(serverInfo.name).toBe('Shell MCP Server');
      expect(serverInfo.version).toBe('1.0.0');
      expect(serverInfo.capabilities).toEqual({
        tools: true,
        resources: false,
        prompts: false,
      });
    });
  });

  describe('listTools', () => {
    it('should return the RunCommand tool with correct schema', async () => {
      const tools = await shellClient.listTools();

      expect(tools).toHaveLength(1);

      const runCommandTool = tools[0];
      expect(runCommandTool.name).toBe('RunCommand');
      expect(runCommandTool.description).toBe(
        'Execute a shell command and return its output'
      );
      expect(runCommandTool.inputSchema.type).toBe('object');
      expect(runCommandTool.inputSchema.required).toEqual(['command']);

      const properties = runCommandTool.inputSchema.properties;
      expect(properties.command).toEqual({
        type: 'string',
        description: 'The shell command to execute',
      });
      expect(properties.timeout).toEqual({
        type: 'number',
        description: 'Timeout in milliseconds (default: 30000)',
        default: 30000,
      });
    });
  });

  describe('callTool', () => {
    it('should throw error for unknown tool', async () => {
      await expect(shellClient.callTool('UnknownTool', {})).rejects.toThrow(
        MCPToolError
      );

      try {
        await shellClient.callTool('UnknownTool', {});
      } catch (error) {
        expect(error).toBeInstanceOf(MCPToolError);
        expect((error as MCPToolError).message).toBe(
          "Tool 'UnknownTool' error: Unknown tool: UnknownTool"
        );
      }
    });
  });

  describe('runCommand - input validation', () => {
    it('should return error for missing command', async () => {
      const result = await shellClient.callTool('RunCommand', {});

      expect(result.isError).toBe(true);
      expect(result.content[0].text).toBe(
        'Error: command parameter is required and must be a string'
      );
    });

    it('should return error for non-string command', async () => {
      const result = await shellClient.callTool('RunCommand', { command: 123 });

      expect(result.isError).toBe(true);
      expect(result.content[0].text).toBe(
        'Error: command parameter is required and must be a string'
      );
    });

    it('should return error for null command', async () => {
      const result = await shellClient.callTool('RunCommand', {
        command: null,
      });

      expect(result.isError).toBe(true);
      expect(result.content[0].text).toBe(
        'Error: command parameter is required and must be a string'
      );
    });

    it('should return error for empty string command', async () => {
      const result = await shellClient.callTool('RunCommand', { command: '' });

      expect(result.isError).toBe(true);
      expect(result.content[0].text).toBe(
        'Error: command parameter is required and must be a string'
      );
    });
  });

  describe('runCommand - safe integration tests', () => {
    it('should execute echo command successfully', async () => {
      const result = await shellClient.callTool('RunCommand', {
        command: 'echo "Hello World"',
      });

      expect(result.isError).toBe(false);
      expect(result.content).toHaveLength(1);
      expect(result.content[0].type).toBe('text');
      expect(result.content[0].text).toContain('Hello World');
      expect(result.content[0].text).toMatch(/^stdout:/);
    });

    it('should handle command with no output', async () => {
      const result = await shellClient.callTool('RunCommand', {
        command: 'true',
      });

      expect(result.isError).toBe(false);
      expect(result.content[0].text).toBe(
        'Command executed successfully with no output'
      );
    });

    it('should handle command failure', async () => {
      const result = await shellClient.callTool('RunCommand', {
        command: 'false',
      });

      expect(result.isError).toBe(true);
      expect(result.content[0].text).toContain('Command failed: false');
      // Command may fail without showing exit code in some environments
      expect(result.content[0].text).toMatch(
        /Exit code: 1|Command failed: false/
      );
    });

    it('should handle nonexistent command', async () => {
      const result = await shellClient.callTool('RunCommand', {
        command: 'this-command-definitely-does-not-exist-12345',
      });

      expect(result.isError).toBe(true);
      expect(result.content[0].text).toContain(
        'Command failed: this-command-definitely-does-not-exist-12345'
      );
      expect(result.content[0].text).toMatch(/not found|Exit code: 127/);
    });

    it('should use custom timeout', async () => {
      const result = await shellClient.callTool('RunCommand', {
        command: 'echo "timeout test"',
        timeout: 60000,
      });

      expect(result.isError).toBe(false);
      expect(result.content[0].text).toContain('timeout test');
    });

    it('should handle commands with stderr output', async () => {
      // This command outputs to stderr but succeeds (exit code 0)
      const result = await shellClient.callTool('RunCommand', {
        command: 'echo "error message" >&2',
      });

      expect(result.isError).toBe(false);
      expect(result.content[0].text).toMatch(/stderr:.*error message/s);
    });

    it('should handle both stdout and stderr', async () => {
      const result = await shellClient.callTool('RunCommand', {
        command: 'echo "output"; echo "error" >&2',
      });

      expect(result.isError).toBe(false);
      expect(result.content[0].text).toContain('stdout:');
      expect(result.content[0].text).toContain('stderr:');
      expect(result.content[0].text).toContain('output');
      expect(result.content[0].text).toContain('error');
    });
  });

  describe('resource methods', () => {
    it('should return empty array for listResources', async () => {
      const resources = await shellClient.listResources();
      expect(resources).toEqual([]);
    });

    it('should throw error for readResource', async () => {
      await expect(shellClient.readResource('test://resource')).rejects.toThrow(
        MCPToolError
      );

      try {
        await shellClient.readResource('test://resource');
      } catch (error) {
        expect(error).toBeInstanceOf(MCPToolError);
        expect((error as MCPToolError).message).toBe(
          "Tool 'readResource' error: Resources not supported by shell client"
        );
      }
    });
  });

  describe('edge cases and special scenarios', () => {
    it('should handle commands with special characters', async () => {
      const result = await shellClient.callTool('RunCommand', {
        command: 'echo "Special chars: @#$%^&*()[]{}|\\\\;<>?"',
      });

      expect(result.isError).toBe(false);
      expect(result.content[0].text).toContain('Special chars');
    });

    it('should handle multiline output', async () => {
      const result = await shellClient.callTool('RunCommand', {
        command: 'echo -e "line1\\nline2\\nline3"',
      });

      expect(result.isError).toBe(false);
      expect(result.content[0].text).toContain('line1');
      expect(result.content[0].text).toContain('line2');
      expect(result.content[0].text).toContain('line3');
    });

    it('should handle commands with quotes and escaping', async () => {
      const result = await shellClient.callTool('RunCommand', {
        command: 'echo "He said \\"Hello World\\""',
      });

      expect(result.isError).toBe(false);
      expect(result.content[0].text).toContain('He said');
      expect(result.content[0].text).toContain('Hello World');
    });

    it('should timeout on very slow commands', async () => {
      const result = await shellClient.callTool('RunCommand', {
        command: 'sleep 5',
        timeout: 1000, // 1 second timeout
      });

      expect(result.isError).toBe(true);
      expect(result.content[0].text).toContain('Command failed: sleep 5');
    }, 10000); // Test timeout of 10 seconds

    it('should handle empty command output correctly', async () => {
      const result = await shellClient.callTool('RunCommand', { command: ':' }); // : is a no-op command

      expect(result.isError).toBe(false);
      expect(result.content[0].text).toBe(
        'Command executed successfully with no output'
      );
    });
  });

  describe('comprehensive integration verification', () => {
    it('should demonstrate real shell execution capabilities', async () => {
      // Test basic file operations (safe)
      const result = await shellClient.callTool('RunCommand', {
        command: 'pwd',
      });

      expect(result.isError).toBe(false);
      expect(result.content[0].text).toContain('stdout:');
      // Should contain some path (account for newlines)
      expect(result.content[0].text).toMatch(/\/[^\n]*/);
    });

    it('should verify tool result structure', async () => {
      const result = await shellClient.callTool('RunCommand', {
        command: 'echo test',
      });

      expect(result).toHaveProperty('content');
      expect(result).toHaveProperty('isError');
      expect(Array.isArray(result.content)).toBe(true);
      expect(result.content[0]).toHaveProperty('type');
      expect(result.content[0]).toHaveProperty('text');
      expect(result.content[0].type).toBe('text');
    });

    it('should handle working directory correctly', async () => {
      const result = await shellClient.callTool('RunCommand', {
        command: 'pwd',
      });

      expect(result.isError).toBe(false);
      expect(result.content[0].text).toContain(process.cwd());
    });
  });

  describe('command execution and logging', () => {
    it('should execute all commands without approval checks', async () => {
      const result = await shellClient.callTool('RunCommand', {
        command: 'echo "any command"',
      });

      expect(result.isError).toBe(false);
      expect(result.content[0].text).toContain('any command');
    });

<<<<<<< HEAD
=======
    it('should execute potentially dangerous commands (approval handled at higher level)', async () => {
      // The shell client no longer blocks commands - approval is handled in chat.ts
      const result = await shellClient.callTool('RunCommand', {
        command: 'rm --help',
      });

      expect(result.isError).toBe(false);
      expect(result.content[0].text).toMatch(/(Usage|help|option)/i);
    });

>>>>>>> 2baab359
    it('should provide memory service access', () => {
      const memoryServiceInstance = shellClient.getMemoryService();
      expect(memoryServiceInstance).toBe(memoryService);
    });

    it('should store command preferences correctly', () => {
      shellClient.storeCommandPreference('git push origin main', 'allow');
<<<<<<< HEAD

=======
      
>>>>>>> 2baab359
      expect(memoryService.getPreference('shell:git')).toBe('allow');
    });

    it('should log successful command execution', async () => {
      const logSpy = vi.spyOn(shellLogger, 'logShellCommand');
<<<<<<< HEAD

=======
      
>>>>>>> 2baab359
      await shellClient.callTool('RunCommand', {
        command: 'echo "test logging"',
      });

      expect(logSpy).toHaveBeenCalledWith(
        'echo "test logging"',
        0, // exit code 0 for success
        expect.stringContaining('test logging'),
        expect.any(String),
        expect.any(Number) // duration
      );
    });

    it('should log failed command execution', async () => {
      const logSpy = vi.spyOn(shellLogger, 'logShellCommand');
<<<<<<< HEAD

=======
      
>>>>>>> 2baab359
      await shellClient.callTool('RunCommand', {
        command: 'false', // command that always fails
      });

      expect(logSpy).toHaveBeenCalledWith(
        'false',
        expect.any(Number), // non-zero exit code
        expect.any(String),
        expect.any(String),
        expect.any(Number), // duration
        expect.any(String) // error message
      );
    });
  });
});<|MERGE_RESOLUTION|>--- conflicted
+++ resolved
@@ -347,19 +347,6 @@
       expect(result.content[0].text).toContain('any command');
     });
 
-<<<<<<< HEAD
-=======
-    it('should execute potentially dangerous commands (approval handled at higher level)', async () => {
-      // The shell client no longer blocks commands - approval is handled in chat.ts
-      const result = await shellClient.callTool('RunCommand', {
-        command: 'rm --help',
-      });
-
-      expect(result.isError).toBe(false);
-      expect(result.content[0].text).toMatch(/(Usage|help|option)/i);
-    });
-
->>>>>>> 2baab359
     it('should provide memory service access', () => {
       const memoryServiceInstance = shellClient.getMemoryService();
       expect(memoryServiceInstance).toBe(memoryService);
@@ -367,21 +354,11 @@
 
     it('should store command preferences correctly', () => {
       shellClient.storeCommandPreference('git push origin main', 'allow');
-<<<<<<< HEAD
-
-=======
-      
->>>>>>> 2baab359
       expect(memoryService.getPreference('shell:git')).toBe('allow');
     });
 
     it('should log successful command execution', async () => {
       const logSpy = vi.spyOn(shellLogger, 'logShellCommand');
-<<<<<<< HEAD
-
-=======
-      
->>>>>>> 2baab359
       await shellClient.callTool('RunCommand', {
         command: 'echo "test logging"',
       });
@@ -397,11 +374,6 @@
 
     it('should log failed command execution', async () => {
       const logSpy = vi.spyOn(shellLogger, 'logShellCommand');
-<<<<<<< HEAD
-
-=======
-      
->>>>>>> 2baab359
       await shellClient.callTool('RunCommand', {
         command: 'false', // command that always fails
       });
